#!/bin/bash

# Create a configmap that has the spec of the static volumes.

# Arguments:
# $1: only use volumes with label "type: $1" (optional, defaults to "dlaas-static-volume")

#DLAAS_KUBE_CONTEXT=${DLAAS_KUBE_CONTEXT:-$(kubectl config current-context)}

CONFIGMAP_NAME=static-volumes
volumeType=${1:-dlaas-static-volume}
Namespace=${Namespace:-default}

# Delete configmap
if kubectl get cm -n ${Namespace} | grep static-volumes &> /dev/null; then kubectl delete configmap ${CONFIGMAP_NAME} -n ${Namespace}; else echo "No need to delete ${CONFIGMAP_NAME} since it doesn't exist."; fi

# Create new configmap
echo
echo "Using volumes with label type=$volumeType:"
kubectl get pvc --selector type=${volumeType} -n ${Namespace}
echo
<<<<<<< HEAD
kubectl create configmap ${CONFIGMAP_NAME} -n ${Namespace} --from-file=PVCs.yaml=<(
    kubectl get pvc --selector type=${volumeType} -n ${Namespace} -o yaml
)
=======
kubectl create configmap ${CONFIGMAP_NAME} --from-file=PVCs.yaml=<(
    kubectl get pvc --selector type=${volumeType} -o yaml
)

CONFIGMAP_NAME2=static-volumes-v2

# Delete configmap
#if kubectl get cm | grep static-volumes &> /dev/null; then kubectl delete configmap ${CONFIGMAP_NAME2}; else echo "No need to delete ${CONFIGMAP_NAME2} since it doesn't exist."; fi

# Create new configmap
echo
echo "Using volumes with label type=$volumeType"
kubectl get pvc --selector type=${volumeType}
echo

kubectl get pvc --selector type="dlaas-static-volume" -o jsonpath='{"static-volumes-v2:"}{range .items[*]}{"\n  - name: "}{.metadata.name}{"\n    zlabel: "}{.metadata.name}{"\n    status: active\n"}' > PVCs-v2.yaml

kubectl create configmap ${CONFIGMAP_NAME2} --from-file=PVCs-v2.yaml
>>>>>>> 0f053c1d
<|MERGE_RESOLUTION|>--- conflicted
+++ resolved
@@ -19,13 +19,8 @@
 echo "Using volumes with label type=$volumeType:"
 kubectl get pvc --selector type=${volumeType} -n ${Namespace}
 echo
-<<<<<<< HEAD
 kubectl create configmap ${CONFIGMAP_NAME} -n ${Namespace} --from-file=PVCs.yaml=<(
     kubectl get pvc --selector type=${volumeType} -n ${Namespace} -o yaml
-)
-=======
-kubectl create configmap ${CONFIGMAP_NAME} --from-file=PVCs.yaml=<(
-    kubectl get pvc --selector type=${volumeType} -o yaml
 )
 
 CONFIGMAP_NAME2=static-volumes-v2
@@ -41,5 +36,4 @@
 
 kubectl get pvc --selector type="dlaas-static-volume" -o jsonpath='{"static-volumes-v2:"}{range .items[*]}{"\n  - name: "}{.metadata.name}{"\n    zlabel: "}{.metadata.name}{"\n    status: active\n"}' > PVCs-v2.yaml
 
-kubectl create configmap ${CONFIGMAP_NAME2} --from-file=PVCs-v2.yaml
->>>>>>> 0f053c1d
+kubectl create configmap ${CONFIGMAP_NAME2} --from-file=PVCs-v2.yaml