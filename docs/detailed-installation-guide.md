--- conflicted
+++ resolved
@@ -33,7 +33,7 @@
     --set namespace=$NAMESPACE \
     --set shared_volume_storage_class=$SHARED_VOLUME_STORAGE_CLASS \
     --set localstorage=false \ # set to true if your cluster doesn't have any storage class
-    --set prometheus.deploy=true \ # set to false if you don't need prometheus logging for ffdl
+    --set prometheus.deploy=false \ # set to true if you need prometheus logging for ffdl
     --wait
   # Deploy all the core ffdl services.
   helm install ffdl-core --name ffdl-core --repo https://ibm.github.io/FfDL/helm-charts \
@@ -54,33 +54,15 @@
 
   ./bin/s3_driver.sh # Copy the s3 drivers to each of the DIND node
   helm install ibmcloud-object-storage-plugin --name ibmcloud-object-storage-plugin --repo https://ibm.github.io/FfDL/helm-charts --set namespace=$NAMESPACE,cloud=false
-  helm install ffdl-helper --name ffdl-helper --repo https://ibm.github.io/FfDL/helm-charts --set namespace=$NAMESPACE,shared_volume_storage_class=$SHARED_VOLUME_STORAGE_CLASS,localstorage=true --wait
-  helm install ffdl-core --name ffdl-core --repo https://ibm.github.io/FfDL/helm-charts --set namespace=$NAMESPACE,lcm.shared_volume_storage_class=$SHARED_VOLUME_STORAGE_CLASS --wait
+  helm install ffdl-helper --name ffdl-helper --repo https://ibm.github.io/FfDL/helm-charts --set namespace=$NAMESPACE,shared_volume_storage_class=$SHARED_VOLUME_STORAGE_CLASS,localstorage=true,prometheus.deploy=false
+  helm install ffdl-core --name ffdl-core --repo https://ibm.github.io/FfDL/helm-charts --set namespace=$NAMESPACE,lcm.shared_volume_storage_class=$SHARED_VOLUME_STORAGE_CLASS
 
   # Forward the necessary microservices from the DIND cluster to your localhost.
   ./bin/dind-port-forward.sh
   ```
 
-<<<<<<< HEAD
 Congratulation, FfDL is now running on your Cluster. Now you can go to [Step 2](#2-detailed-testing-instructions) to run some sample jobs or go to the [user guide](docs/user-guide.md) to learn about how to run and deploy your custom models.
-=======
-7. Run the following commands to configure Grafana for monitoring FfDL using the logging information from prometheus.
-  ```shell
-  ./bin/grafana.init.sh
-  ```
-
-8. Lastly, run the following commands to obtain your Grafana, FfDL Web UI, and FfDL restapi endpoints.
-``` shell
-# Note: $(make --no-print-directory kubernetes-ip) simply gets the Public IP for your cluster.
-node_ip=$PUBLIC_IP
-
-# Echo statements to print out Grafana and Web UI URLs.
-echo "Monitoring dashboard: http://$node_ip:$grafana_port/ (login: admin/admin)"
-echo "Web UI: http://$node_ip:$ui_port/#/login?endpoint=$node_ip:$restapi_port&username=test-user"
-```
-
-Congratulation, FfDL is now running on your Cluster. Now you can go to [Step 2](#2-detailed-testing-instructions) to run some sample jobs or go to the [user guide](user-guide.md) to learn about how to run and deploy your custom models.
->>>>>>> b1cb3b4c
+
 
 ## 2. Detailed Testing Instructions
 
@@ -164,33 +146,6 @@
 Then, click `Submit Training Job` to run your job.
 
 ![ui-example](images/ui-example.png)
-<<<<<<< HEAD
-=======
-
-6. (Optional) Since it's simple and straightforward to submit jobs with different deep learning framework on FfDL, let's try to run a Caffe Job. Download all the necessary training and testing images in [LMDB format](https://en.wikipedia.org/wiki/Lightning_Memory-Mapped_Database) for our Caffe model
-and upload those images to your mnist_lmdb_data bucket.
-
-```shell
-for phase in train test;
-do
-  for file in data.mdb lock.mdb;
-  do
-    tmpfile=tmp/$phase.$file
-    test -e $tmpfile || wget -q -O $tmpfile https://github.com/albarji/caffe-demos/raw/master/mnist/mnist_"$phase"_lmdb/$file
-    $s3cmd cp $tmpfile s3://mnist_lmdb_data/$phase/$file
-  done
-done
-```
-
-7. Now train your Caffe Job.
-
-```shell
-$CLI_CMD train etc/examples/caffe-model/manifest.yml etc/examples/caffe-model
-```
-
-Congratulations, now you know how to deploy jobs with different deep learning framework. To learn more about your job execution results,
-you can simply run `$CLI_CMD logs <MODEL_ID>`
->>>>>>> b1cb3b4c
 
 > If you no longer need any of the MNIST dataset we used in this example, you can simply delete the `tmp` repository.
 
